--- conflicted
+++ resolved
@@ -4,8 +4,8 @@
 import numpy as np
 import pandas as pd
 import time
-<<<<<<< HEAD
-from typing import Dict, List, Tuple
+from typing import Dict, List
+from pandas import DataFrame
 import warnings
 
 from stress_preprocessor.utils.preprocessing_utils import (
@@ -14,20 +14,14 @@
     compute_diff,
     impute_null,
     mapper,
+    is_in_time_interval,
+    float_to_integer,
+    load_csv_files,
 )
 from stress_preprocessor.utils.signal_processing_utils import (
     extract_neuro_features,
     get_sampling_rate,
 )
-=======
-from typing import Dict, List
-from pandas import DataFrame
-import warnings
-
-from stress_preprocessor.utils.preprocessing_utils import clean_duplicates, validate_timestamps, compute_diff, \
-    impute_null, mapper, is_in_time_interval, float_to_integer, load_csv_files
-from stress_preprocessor.utils.signal_processing_utils import extract_neuro_features, get_sampling_rate
->>>>>>> d7753d4c
 from stress_preprocessor.utils.visualization_utils import plot_timeseries_raw
 
 
@@ -45,35 +39,15 @@
             self.last_returned = len(self.window)
             self.preprocessor = StressPreprocessor(self.config)
 
-<<<<<<< HEAD
-    def float_to_integer(self, dfs):
-        formatted_types_dfs = []
-        for df in dfs:
-            df = df.astype(
-                {
-                    self.config.error_col: "Int32",
-                    self.config.scenario_col: "Int32",
-                    self.config.mode_col: "Int32",
-                    self.config.participant_col: "Int32",
-                }
-            )
-            df.reset_index(inplace=True, drop=True)
-            formatted_types_dfs.append(df)
-        return formatted_types_dfs
-
     def load_data(
         self,
         subpaths: Dict[str, str],
-        baseline_subpath: str,
+        baseline_subpath: Dict[str, str],
+        scenario_6_subpath: Dict[str, str],
+        scenario_X_subpaths: Dict[str, str],
         subj_path: str,
         subj_id: str,
-    ) -> Tuple[List[pd.DataFrame], List[pd.DataFrame]]:
-=======
-    def load_data(self, subpaths: Dict[str, str], baseline_subpath: Dict[str, str], scenario_6_subpath: Dict[str, str],
-                  scenario_X_subpaths: Dict[str, str], subj_path: str, subj_id: str) -> [
-        List[pd.DataFrame],
-        List[pd.DataFrame]]:
->>>>>>> d7753d4c
+    ) -> [List[pd.DataFrame], List[pd.DataFrame]]:
         """
         Offline Load data from a subject's directory into a list of pandas DataFrames.
 
@@ -96,117 +70,24 @@
 
         baseline_dfs = []
         if baseline_subpath:
-<<<<<<< HEAD
-            baseline_subpath = baseline_subpath.replace("SUBJ_XX", f"SUBJ_{subj_id}")
-            filepath = os.path.join(subj_path, baseline_subpath)
-            # Check if the file exists
-            if not os.path.exists(filepath):
-                logging.error(f"Baseline data not found: {filepath}")
-                raise FileNotFoundError(f"Baseline data not found: {filepath}")
-
-            try:
-                baseline_df = pd.read_csv(
-                    filepath
-                )  # , header=1) # Commented after manual cleaning
-                # baseline_df = baseline_df.drop(0) # Commented after manual cleaning
-                baseline_df = baseline_df[
-                    [
-                        self.config.time_col,
-                        self.config.ecg_col,
-                        self.config.gsr_col,
-                        self.config.target_col,
-                        self.config.error_col,
-                        self.config.scenario_col,
-                        self.config.mode_col,
-                        self.config.participant_col,
-                    ]
-                ]
-                baseline_df = baseline_df.astype(
-                    {
-                        self.config.time_col: "float32",
-                        self.config.ecg_col: "float32",
-                        self.config.gsr_col: "float32",
-                        self.config.target_col: "float32",
-                        self.config.error_col: "float32",
-                        self.config.scenario_col: "float32",
-                        self.config.mode_col: "float32",
-                        self.config.participant_col: "float32",
-                    }
-                )
-                baseline_df.reset_index(inplace=True, drop=True)
-                baseline_df_list = [baseline_df]
-                baseline_df_list = self.float_to_integer(baseline_df_list)
-                logging.info(f"Successfully loaded {filepath}")
-
-            except Exception as e:
-                logging.error(f"Error loading file: {filepath}\n{str(e)}")
-                raise ValueError(f"Error loading file: {filepath}\n{str(e)}")
-
-        dfs = []
-        for key, filename in subpaths.items():
-            filename = filename.replace("SUBJ_XX", f"SUBJ_{subj_id}")
-            filepath = os.path.join(subj_path, filename)
-
-            # Check if the file exists
-            if not os.path.exists(filepath):
-                logging.warning(f"File not found: {filepath}")
-                continue
-
-            try:
-                df = pd.read_csv(
-                    filepath
-                )  # , header=1) # Commented after manual cleaning
-                # df = df.drop(0) # Commented after manual cleaning
-
-                if self.config.error_col not in df.columns:
-                    df[self.config.error_col] = 0
-                df = df[
-                    [
-                        self.config.time_col,
-                        self.config.ecg_col,
-                        self.config.gsr_col,
-                        self.config.target_col,
-                        self.config.error_col,
-                        self.config.scenario_col,
-                        self.config.mode_col,
-                        self.config.participant_col,
-                    ]
-                ]
-                df = df.astype(
-                    {
-                        self.config.time_col: "float32",
-                        self.config.ecg_col: "float32",
-                        self.config.gsr_col: "float32",
-                        self.config.target_col: "float32",
-                        self.config.error_col: "float32",
-                        self.config.scenario_col: "float32",
-                        self.config.mode_col: "float32",
-                        self.config.participant_col: "float32",
-                    }
-                )
-                df.reset_index(inplace=True, drop=True)
-
-                dfs.append(df)
-                dfs = self.float_to_integer(dfs)
-                logging.info(f"Successfully loaded {filepath}")
-
-            except Exception as e:
-                logging.error(f"Error loading file: {filepath}\n{str(e)}")
-                continue
-=======
-            baseline_dfs = load_csv_files(baseline_dfs, baseline_subpath, subj_id, subj_path, self.config)
+            baseline_dfs = load_csv_files(
+                baseline_dfs, baseline_subpath, subj_id, subj_path, self.config
+            )
 
         scenario_6_dfs = []
         if scenario_6_subpath:
-            scenario_6_dfs = load_csv_files(scenario_6_dfs, scenario_6_subpath, subj_id, subj_path, self.config)
+            scenario_6_dfs = load_csv_files(
+                scenario_6_dfs, scenario_6_subpath, subj_id, subj_path, self.config
+            )
 
         scenario_X_dfs = []
         if scenario_X_subpaths:
-            scenario_X_dfs = load_csv_files(scenario_X_dfs, scenario_X_subpaths, subj_id, subj_path, self.config)
+            scenario_X_dfs = load_csv_files(
+                scenario_X_dfs, scenario_X_subpaths, subj_id, subj_path, self.config
+            )
 
         dfs = []
         dfs = load_csv_files(dfs, subpaths, subj_id, subj_path, self.config)
->>>>>>> d7753d4c
 
         stop = time.time()
         logging.info(f"Data loading latency (secs): {stop - start}")
@@ -244,19 +125,20 @@
         df.reset_index(inplace=True, drop=True)
         return [df]
 
-<<<<<<< HEAD
-    def clean_and_validate(
-        self, baseline_df_list, dfs: List[pd.DataFrame]
-    ) -> Tuple[List[pd.DataFrame], List[pd.DataFrame]]:
-        """
-        Preprocesses a list of dataframes.
-=======
-    def assign_stress_events(self, baseline_dfs: List[DataFrame], scenario_6_dfs: List[DataFrame],
-                             scenario_X_dfs: List[DataFrame], dfs: List[DataFrame]) -> [
-        List[pd.DataFrame], List[pd.DataFrame], List[pd.DataFrame], List[pd.DataFrame]]:
+    def assign_stress_events(
+        self,
+        baseline_dfs: List[DataFrame],
+        scenario_6_dfs: List[DataFrame],
+        scenario_X_dfs: List[DataFrame],
+        dfs: List[DataFrame],
+    ) -> [
+        List[pd.DataFrame],
+        List[pd.DataFrame],
+        List[pd.DataFrame],
+        List[pd.DataFrame],
+    ]:
         """Each scenario contains some crucial events. Create a new categorical feature in the dataframe with these
         events by assigning them based on a specific time range. x is the time lag to create the time ranges
->>>>>>> d7753d4c
 
         baseline_dfs: List containing the baseline dataframe or nothing.
             scenario_6_dfs: List containing the scenario 6 dataframe or nothing.
@@ -264,40 +146,16 @@
             dfs: A list of pandas dataframes to preprocess.
 
         Returns:
-            Lists of the raw pandas dataframes and an extra column containing the stress events."""
+            Lists of the raw pandas dataframes and an extra column containing the stress events.
+        """
 
         start = time.time()
-<<<<<<< HEAD
-        imputed_baseline_df_list = []
-        if baseline_df_list:
-            # Remove duplicate rows from each dataframe in the input list.
-            no_dup_baseline_df_list = clean_duplicates(baseline_df_list)
-            # Validate the remaining timestamps to ensure that they are uniformly spaced.
-            val_baseline_df_list = validate_timestamps(
-                no_dup_baseline_df_list,
-                self.config.time_col,
-                self.config.sampling_rate_hz,
-            )
-
-            # Impute missing values: bfill and ffil for categorical, interpolation for numerical (neurokit default is ffill)
-            # Before imputation, null values are added in error marked rows
-            imputed_baseline_df_list = impute_null(
-                val_baseline_df_list,
-                self.config.error_col,
-                self.config.ecg_col,
-                self.config.gsr_col,
-                self.config.target_col,
-                self.config.scenario_col,
-                self.config.mode_col,
-                self.config.participant_col,
-            )
-=======
         logging.info(f"Annotation of stress events is starting ...")
 
         baseline_df_stress_events_list = []
         if baseline_dfs:
             for df in baseline_dfs:
-                df['Stress_Event'] = None
+                df["Stress_Event"] = None
                 baseline_df_stress_events_list.append(df)
 
         # Dictionary of the crucial events that correspond to each scenario with their time ranges
@@ -305,40 +163,65 @@
             1: {
                 "accelerate_to_motorway": [[70 - 5, 70 + 5]],
                 "cut_in_from_another_vehicle": [[92 - 5, 92 + 5]],
-                "sharp_brake": [[98 - 5, 98 + 5]]},
+                "sharp_brake": [[98 - 5, 98 + 5]],
+            },
             2: {
                 "join_platoon": [[43 - 5, 43 + 5]],
                 "platooning": [[75 - 5, 75 + 5], [117 - 29, 117 + 29]],
-                "platoon_vehicle_cut_out": [[82 - 5, 82 + 5]]},
+                "platoon_vehicle_cut_out": [[82 - 5, 82 + 5]],
+            },
             3: {
                 "traffic_light_sharp_break": [[43 - 10, 43 + 10]],
                 "phantom_break": [[82 - 10, 82 + 10]],
-                "road_crossing": [[113 - 10, 113 + 10]]},
+                "road_crossing": [[113 - 10, 113 + 10]],
+            },
             6: {
-                "traffic_light": [[f"{44 - 5}", f"{44 + 5}"], [f"{109 - 5}", f"{109 + 5}"],
-                                  [f"{138 - 5}", f"{138 + 5}"], [f"{207 - 5}", f"{207 + 5}"]],
-                "phantom_break": [[f"{71 - 5}", f"{71 + 5}"], [f"{181 - 5}", f"{181 + 5}"]],
+                "traffic_light": [
+                    [f"{44 - 5}", f"{44 + 5}"],
+                    [f"{109 - 5}", f"{109 + 5}"],
+                    [f"{138 - 5}", f"{138 + 5}"],
+                    [f"{207 - 5}", f"{207 + 5}"],
+                ],
+                "phantom_break": [
+                    [f"{71 - 5}", f"{71 + 5}"],
+                    [f"{181 - 5}", f"{181 + 5}"],
+                ],
                 "pedestrian_crossing": [f"{83 - 5}", f"{83 + 5}"],
-                "cut_in_from_a_vehicle": [[f"{313 - 5}", f"{313 + 5}"], [f"{538 - 5}", f"{538 + 5}"]],
+                "cut_in_from_a_vehicle": [
+                    [f"{313 - 5}", f"{313 + 5}"],
+                    [f"{538 - 5}", f"{538 + 5}"],
+                ],
                 "join_platoon_at_motorway": [[f"{660 - 5}", f"{660 + 5}"]],
-                "platoon_vehicle_cutting_out": [[f"{666 - 5}", f"{666 + 5}"], [f"{682 - 5}", f"{682 + 5}"]]},
-            "X": {"traffic_light_slow_down": [[f"{25 - 5}", f"{25 + 5}"]],
-                  "pedestrian_crossing": [[f"{64 - 5}", f"{64 + 5}"]]}
+                "platoon_vehicle_cutting_out": [
+                    [f"{666 - 5}", f"{666 + 5}"],
+                    [f"{682 - 5}", f"{682 + 5}"],
+                ],
+            },
+            "X": {
+                "traffic_light_slow_down": [[f"{25 - 5}", f"{25 + 5}"]],
+                "pedestrian_crossing": [[f"{64 - 5}", f"{64 + 5}"]],
+            },
         }
 
         scenario_X_dfs_stress_events = []
         if scenario_X_dfs:
             for df in scenario_X_dfs:
-                df['Stress_Event'] = df["Time"].apply(
-                    lambda x: is_in_time_interval(x, self.config.stress_events["X"].items()))
+                df["Stress_Event"] = df["Time"].apply(
+                    lambda x: is_in_time_interval(
+                        x, self.config.stress_events["X"].items()
+                    )
+                )
                 df.reset_index(drop=True, inplace=True)
                 scenario_X_dfs_stress_events.append(df)
 
         scenario_6_df_stress_events_list = []
         if scenario_6_dfs:
             for df in scenario_6_dfs:
-                df['Stress_Event'] = df['Time'].apply(
-                    lambda x: is_in_time_interval(x, self.config.stress_events["6"].items()))
+                df["Stress_Event"] = df["Time"].apply(
+                    lambda x: is_in_time_interval(
+                        x, self.config.stress_events["6"].items()
+                    )
+                )
                 df.reset_index(drop=True, inplace=True)
                 scenario_6_df_stress_events_list.append(df)
 
@@ -346,19 +229,28 @@
         if dfs:
             for df in dfs:
                 scenario_id = df[self.config.scenario_col].unique()[0]
-                df['Stress_Event'] = df["Time"].apply(
-                    lambda x: is_in_time_interval(x,
-                                                  self.config.stress_events[str(self.config.scenario_ids[f"{scenario_id}"])].items()))
+                df["Stress_Event"] = df["Time"].apply(
+                    lambda x: is_in_time_interval(
+                        x,
+                        self.config.stress_events[
+                            str(self.config.scenario_ids[f"{scenario_id}"])
+                        ].items(),
+                    )
+                )
                 df.reset_index(drop=True, inplace=True)
                 dfs_stress_events.append(df)
 
         stop = time.time()
         logging.info(f"Stress events annotation latency (secs): {stop - start}")
 
-        return baseline_df_stress_events_list, scenario_6_df_stress_events_list, scenario_X_dfs_stress_events, dfs_stress_events
+        return (
+            baseline_df_stress_events_list,
+            scenario_6_df_stress_events_list,
+            scenario_X_dfs_stress_events,
+            dfs_stress_events,
+        )
 
     def __clean_and_validate_steps(self, dfs):
->>>>>>> d7753d4c
         # Remove duplicate rows from each dataframe in the input list.
         no_dup_dfs = clean_duplicates(dfs)
         # Validate the remaining timestamps to ensure that they are uniformly spaced.
@@ -368,7 +260,6 @@
 
         # Impute missing values: bfill and ffil for categorical, interpolation for numerical (neurokit default is ffill)
         # Before imputation, null values are added in error marked rows
-<<<<<<< HEAD
         imputed_dfs = impute_null(
             val_dfs,
             self.config.error_col,
@@ -379,55 +270,20 @@
             self.config.mode_col,
             self.config.participant_col,
         )
-
-        stop = time.time()
-        logging.info(
-            f"Data cleaning and timestamp validation latency (secs): {stop - start}"
-        )
-
-        return imputed_baseline_df_list, imputed_dfs
-
-    def visualize(self, dfs: List[pd.DataFrame]):
-        # Plot ECG raw
-        plot_timeseries_raw(
-            dfs,
-            self.config.ecg_col,
-            self.config.time_col,
-            self.config.scenario_col,
-            self.config.mode_col,
-            self.config.modes,
-            self.subj_id,
-            self.config.graph_path,
-            "ECG",
-        )
-        # Plot GSR raw
-        plot_timeseries_raw(
-            dfs,
-            self.config.gsr_col,
-            self.config.time_col,
-            self.config.scenario_col,
-            self.config.mode_col,
-            self.config.modes,
-            self.subj_id,
-            self.config.graph_path,
-            "GSR",
-        )
-
-    def extract_features(
-        self, dfs: List[pd.DataFrame], offline=True
-    ) -> List[pd.DataFrame]:
-=======
-        imputed_dfs = impute_null(val_dfs, self.config.error_col, self.config.ecg_col, self.config.gsr_col,
-                                  self.config.target_col, self.config.scenario_col, self.config.mode_col,
-                                  self.config.participant_col)
         return imputed_dfs
 
-    def clean_and_validate(self, baseline_dfs: List[DataFrame], scenario_6_dfs: List[DataFrame],
-                           scenario_X_dfs: List[DataFrame], dfs: List[pd.DataFrame]) -> [List[pd.DataFrame],
-                                                                                         List[pd.DataFrame],
-                                                                                         List[pd.DataFrame],
-                                                                                         List[pd.DataFrame]]:
->>>>>>> d7753d4c
+    def clean_and_validate(
+        self,
+        baseline_dfs: List[DataFrame],
+        scenario_6_dfs: List[DataFrame],
+        scenario_X_dfs: List[DataFrame],
+        dfs: List[pd.DataFrame],
+    ) -> [
+        List[pd.DataFrame],
+        List[pd.DataFrame],
+        List[pd.DataFrame],
+        List[pd.DataFrame],
+    ]:
         """
         Preprocesses a list of dataframes.
 
@@ -461,9 +317,16 @@
             imputed_dfs = self.__clean_and_validate_steps(dfs)
 
         stop = time.time()
-        logging.info(f"Data cleaning and timestamp validation latency (secs): {stop - start}")
-
-        return imputed_baseline_dfs, imputed_scenario_6_dfs, imputed_scenario_X_dfs, imputed_dfs
+        logging.info(
+            f"Data cleaning and timestamp validation latency (secs): {stop - start}"
+        )
+
+        return (
+            imputed_baseline_dfs,
+            imputed_scenario_6_dfs,
+            imputed_scenario_X_dfs,
+            imputed_dfs,
+        )
 
     def visualize(self, dfs: List[pd.DataFrame]):
         start = time.time()
@@ -471,11 +334,29 @@
 
         # Plot ECG raw
         if dfs:
-            plot_timeseries_raw(dfs, self.config.ecg_col, self.config.time_col, self.config.scenario_col,
-                                self.config.mode_col, self.config.modes, self.subj_id, self.config.graph_path, "ECG")
+            plot_timeseries_raw(
+                dfs,
+                self.config.ecg_col,
+                self.config.time_col,
+                self.config.scenario_col,
+                self.config.mode_col,
+                self.config.modes,
+                self.subj_id,
+                self.config.graph_path,
+                "ECG",
+            )
             # Plot GSR raw
-            plot_timeseries_raw(dfs, self.config.gsr_col, self.config.time_col, self.config.scenario_col,
-                                self.config.mode_col, self.config.modes, self.subj_id, self.config.graph_path, "GSR")
+            plot_timeseries_raw(
+                dfs,
+                self.config.gsr_col,
+                self.config.time_col,
+                self.config.scenario_col,
+                self.config.mode_col,
+                self.config.modes,
+                self.subj_id,
+                self.config.graph_path,
+                "GSR",
+            )
 
         stop = time.time()
         logging.info(f" Data visualization latency (secs): {stop - start}")
@@ -529,12 +410,19 @@
         new_feats_dfs = compute_diff(new_feats_dfs, self.config.fod_feats)
         return new_feats_dfs
 
-    def extract_features(self, baseline_dfs: List[DataFrame], scenario_6_dfs: List[DataFrame],
-                         scenario_X_dfs: List[DataFrame], dfs: List[pd.DataFrame], offline=True) -> [List[pd.DataFrame],
-                                                                                                     List[pd.DataFrame],
-                                                                                                     List[pd.DataFrame],
-                                                                                                     List[
-                                                                                                         pd.DataFrame]]:
+    def extract_features(
+        self,
+        baseline_dfs: List[DataFrame],
+        scenario_6_dfs: List[DataFrame],
+        scenario_X_dfs: List[DataFrame],
+        dfs: List[pd.DataFrame],
+        offline=True,
+    ) -> [
+        List[pd.DataFrame],
+        List[pd.DataFrame],
+        List[pd.DataFrame],
+        List[pd.DataFrame],
+    ]:
         """
         Extracts physiological features and first-order differences features from a list of dataframes.
 
@@ -551,15 +439,21 @@
 
         baseline_new_feats_dfs = []
         if baseline_dfs:
-            baseline_new_feats_dfs = self.__extract_features_steps(baseline_dfs, offline)
+            baseline_new_feats_dfs = self.__extract_features_steps(
+                baseline_dfs, offline
+            )
 
         scenario_6_new_feats_dfs = []
         if scenario_6_dfs:
-            scenario_6_new_feats_dfs = self.__extract_features_steps(scenario_6_dfs, offline)
+            scenario_6_new_feats_dfs = self.__extract_features_steps(
+                scenario_6_dfs, offline
+            )
 
         scenario_X_new_feats_dfs = []
         if scenario_X_dfs:
-            scenario_X_new_feats_dfs = self.__extract_features_steps(scenario_X_dfs, offline)
+            scenario_X_new_feats_dfs = self.__extract_features_steps(
+                scenario_X_dfs, offline
+            )
 
         new_feats_dfs = []
         if dfs:
@@ -567,24 +461,25 @@
 
         stop = time.time()
         logging.info(f"Feature extraction latency (secs): {stop - start}")
-        return baseline_new_feats_dfs, scenario_6_new_feats_dfs, scenario_X_new_feats_dfs, new_feats_dfs
-
-<<<<<<< HEAD
-    def save_preprocessed_data(
+        return (
+            baseline_new_feats_dfs,
+            scenario_6_new_feats_dfs,
+            scenario_X_new_feats_dfs,
+            new_feats_dfs,
+        )
+
+    def __save_data(self, dfs, subj_dir, filename):
+        df = pd.concat(dfs)
+        df.to_csv(os.path.join(subj_dir, filename), index=False)
+
+    def save_raw_data_with_stress_events(
         self,
-        baseline_df_list: List[pd.DataFrame],
+        baseline_dfs: List[pd.DataFrame],
+        scenario_6_dfs: List[pd.DataFrame],
+        scenario_X_dfs: List[pd.DataFrame],
         dfs: List[pd.DataFrame],
         subj_id: str,
     ) -> None:
-=======
-    def __save_data(self, dfs, subj_dir, filename):
-        df = pd.concat(dfs)
-        df.to_csv(os.path.join(subj_dir, filename), index=False)
-
-    def save_raw_data_with_stress_events(self, baseline_dfs: List[pd.DataFrame], scenario_6_dfs: List[pd.DataFrame],
-                                         scenario_X_dfs: List[pd.DataFrame], dfs: List[pd.DataFrame],
-                                         subj_id: str) -> None:
->>>>>>> d7753d4c
         """
         Save the raw data to the "raw_data_with_stress_events_path" defined in config. If "save_single_df" is True,
         all scenarios/modes will be saved in a single file, with time counter reset to 0 for each scenario/mode.
@@ -603,14 +498,18 @@
         start = time.time()
         logging.info(f"Saving the raw data with the stress events ...")
 
-        subj_dir = os.path.join(self.config.raw_data_with_stress_events_path, f"SUBJ_{subj_id}")
+        subj_dir = os.path.join(
+            self.config.raw_data_with_stress_events_path, f"SUBJ_{subj_id}"
+        )
         if not os.path.exists(subj_dir):
             os.makedirs(subj_dir)
 
         filename = None
 
         if baseline_dfs:
-            self.__save_data(baseline_dfs, subj_dir, f"SUBJ_{subj_id}_SCEN_00_MODE_FreeDriving.csv")
+            self.__save_data(
+                baseline_dfs, subj_dir, f"SUBJ_{subj_id}_SCEN_00_MODE_FreeDriving.csv"
+            )
 
         if scenario_6_dfs:
             self.__save_data(scenario_6_dfs, subj_dir, f"SUBJ_{subj_id}_SCEN_06_AI.csv")
@@ -638,10 +537,17 @@
 
         stop = time.time()
         logging.info(
-            f"Raw data with stress events saved at {subj_dir}, latency (secs): {stop - start}")
-
-    def save_preprocessed_data(self, baseline_dfs: List[pd.DataFrame], scenario_6_dfs: List[pd.DataFrame],
-                               scenario_X_dfs: List[pd.DataFrame], dfs: List[pd.DataFrame], subj_id: str) -> None:
+            f"Raw data with stress events saved at {subj_dir}, latency (secs): {stop - start}"
+        )
+
+    def save_preprocessed_data(
+        self,
+        baseline_dfs: List[pd.DataFrame],
+        scenario_6_dfs: List[pd.DataFrame],
+        scenario_X_dfs: List[pd.DataFrame],
+        dfs: List[pd.DataFrame],
+        subj_id: str,
+    ) -> None:
         """
         Save the preprocessed data to the "processed_data_path" defined in config. If "save_single_df" is True,
         all scenarios/modes will be saved in a single file, with time counter reset to 0 for each scenario/mode.
@@ -653,15 +559,6 @@
             scenario_X_dfs: List containing the preprocessed scenario X data to be saved.
             subj_id: A string representing the subject ID for which the data is being saved.
 
-<<<<<<< HEAD
-    def run(
-        self,
-        subpaths: Dict[str, str],
-        baseline_subpath: str,
-        subject_path: str,
-        subj_id: str,
-    ) -> None:
-=======
         Returns:
             None
         """
@@ -674,7 +571,9 @@
             os.makedirs(subj_dir)
 
         if baseline_dfs:
-            self.__save_data(baseline_dfs, subj_dir, f"SUBJ_{subj_id}_SCEN_00_MODE_FreeDriving.csv")
+            self.__save_data(
+                baseline_dfs, subj_dir, f"SUBJ_{subj_id}_SCEN_00_MODE_FreeDriving.csv"
+            )
 
         if scenario_6_dfs:
             self.__save_data(scenario_6_dfs, subj_dir, f"SUBJ_{subj_id}_SCEN_06_AI.csv")
@@ -699,11 +598,19 @@
                     df.to_csv(os.path.join(subj_dir, filename), index=False)
 
         stop = time.time()
-        logging.info(f"Preprocessed data saved at {subj_dir}, latency (secs): {stop - start}")
-
-    def run(self, subpaths: Dict[str, str], baseline_subpath: Dict[str, str], scenario_6_subpath: Dict[str, str],
-            scenario_X_subpaths: Dict[str, str], subject_path: str, subj_id: str) -> None:
->>>>>>> d7753d4c
+        logging.info(
+            f"Preprocessed data saved at {subj_dir}, latency (secs): {stop - start}"
+        )
+
+    def run(
+        self,
+        subpaths: Dict[str, str],
+        baseline_subpath: Dict[str, str],
+        scenario_6_subpath: Dict[str, str],
+        scenario_X_subpaths: Dict[str, str],
+        subject_path: str,
+        subj_id: str,
+    ) -> None:
         """
         Offline Preprocessing pipeline: data loading, cleaning and validation, feature extraction, store preprocessed.
 
@@ -718,30 +625,57 @@
         """
 
         self.subj_id = subj_id
-<<<<<<< HEAD
-        baseline_df_list, dfs = self.load_data(
-            subpaths, baseline_subpath, subject_path, subj_id
-        )
-=======
-        baseline_dfs, scenario_6_dfs, scenario_X_dfs, dfs = self.load_data(subpaths, baseline_subpath,
-                                                                           scenario_6_subpath,
-                                                                           scenario_X_subpaths,
-                                                                           subject_path, subj_id)
-
-        baseline_dfs_stress_events, scenario_6_dfs_stress_events, scenario_X_dfs_stress_events, dfs_stress_events = self.assign_stress_events(
-            baseline_dfs, scenario_6_dfs, scenario_X_dfs, dfs)
-        self.save_raw_data_with_stress_events(baseline_dfs_stress_events, scenario_6_dfs_stress_events,
-                                              scenario_X_dfs_stress_events, dfs_stress_events, subj_id)
->>>>>>> d7753d4c
+        baseline_dfs, scenario_6_dfs, scenario_X_dfs, dfs = self.load_data(
+            subpaths,
+            baseline_subpath,
+            scenario_6_subpath,
+            scenario_X_subpaths,
+            subject_path,
+            subj_id,
+        )
+
+        (
+            baseline_dfs_stress_events,
+            scenario_6_dfs_stress_events,
+            scenario_X_dfs_stress_events,
+            dfs_stress_events,
+        ) = self.assign_stress_events(baseline_dfs, scenario_6_dfs, scenario_X_dfs, dfs)
+        self.save_raw_data_with_stress_events(
+            baseline_dfs_stress_events,
+            scenario_6_dfs_stress_events,
+            scenario_X_dfs_stress_events,
+            dfs_stress_events,
+            subj_id,
+        )
 
         self.visualize(dfs)
-        prep_baseline_dfs, prep_scenario_6_dfs, prep_scenario_X_dfs, prep_dfs = self.clean_and_validate(
-            baseline_dfs_stress_events, scenario_6_dfs_stress_events, scenario_X_dfs_stress_events, dfs_stress_events)
-        baseline_new_feats_dfs, scenario_6_new_feats_dfs, scenario_X_new_feats_dfs, new_feats_dfs = self.extract_features(
-            prep_baseline_dfs, prep_scenario_6_dfs, prep_scenario_X_dfs, prep_dfs)
-
-        self.save_preprocessed_data(baseline_new_feats_dfs, scenario_6_new_feats_dfs, scenario_X_new_feats_dfs,
-                                    new_feats_dfs, subj_id)
+        (
+            prep_baseline_dfs,
+            prep_scenario_6_dfs,
+            prep_scenario_X_dfs,
+            prep_dfs,
+        ) = self.clean_and_validate(
+            baseline_dfs_stress_events,
+            scenario_6_dfs_stress_events,
+            scenario_X_dfs_stress_events,
+            dfs_stress_events,
+        )
+        (
+            baseline_new_feats_dfs,
+            scenario_6_new_feats_dfs,
+            scenario_X_new_feats_dfs,
+            new_feats_dfs,
+        ) = self.extract_features(
+            prep_baseline_dfs, prep_scenario_6_dfs, prep_scenario_X_dfs, prep_dfs
+        )
+
+        self.save_preprocessed_data(
+            baseline_new_feats_dfs,
+            scenario_6_new_feats_dfs,
+            scenario_X_new_feats_dfs,
+            new_feats_dfs,
+            subj_id,
+        )
 
     def online_run(self, stream_dict: dict) -> np.array:
         start = time.time()
@@ -761,7 +695,9 @@
             dfs = self.load_data_online(self.window)
             _, _, _, prep_dfs = self.clean_and_validate([], [], [], dfs)
             prep_dfs = float_to_integer(prep_dfs, self.config)
-            _, _, _, proc_df = self.extract_features([], [], [], prep_dfs, offline=False)[0]
+            _, _, _, proc_df = self.extract_features(
+                [], [], [], prep_dfs, offline=False
+            )[0]
             eda = proc_df["EDA_Clean"].values
             ecg = proc_df["ECG_Rate"].values
             to_return = np.stack([eda, ecg], axis=1)
