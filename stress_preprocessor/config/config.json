{
<<<<<<< HEAD
  "baseline_subpath": "Scenario00.SUBJ_XX.Scenario00_FreeDriving/DATA_OUT_in.csv",
=======
  "baseline_subpath": {
    "baseline_subpath": "Scenario00.SUBJ_XX.Scenario00_FreeDriving/DATA_OUT_in.csv"
  },
  "scenario_6_subpath": {
    "scenario_6_subpath": "Scenario_06.SUBJ_XX.Scenario06_AI/DATA_OUT_in.csv"
  },
  "scenario_X_subpaths": {
    "sX_eco": "Scenario_X.SUBJ_XX.ScenarioX_Eco/DATA_OUT_in.csv",
    "sX_sport": "Scenario_X.SUBJ_XX.ScenarioX_Sport/DATA_OUT_in.csv"
  },
>>>>>>> d7753d4c
  "subpaths": {
    "s1_eco": "Scenario_01.SUBJ_XX.Scenario01_Eco/DATA_OUT_in.csv",
    "s1_sport": "Scenario_01.SUBJ_XX.Scenario01_Sport/DATA_OUT_in.csv",
    "s1_comfort": "Scenario_01.SUBJ_XX.Scenario01_Comfort/DATA_OUT_in.csv",
    "s2_eco": "Scenario_02.SUBJ_XX.Scenario02_Eco/DATA_OUT_in.csv",
    "s2_sport": "Scenario_02.SUBJ_XX.Scenario02_Sport/DATA_OUT_in.csv",
    "s2_comfort": "Scenario_02.SUBJ_XX.Scenario02_Comfort/DATA_OUT_in.csv",
    "s3_eco": "Scenario_03.SUBJ_XX.Scenario03_Eco/DATA_OUT_in.csv",
    "s3_sport": "Scenario_03.SUBJ_XX.Scenario03_Sport/DATA_OUT_in.csv",
<<<<<<< HEAD
    "s3_comfort": "Scenario_03.SUBJ_XX.Scenario03_Comfort/DATA_OUT_in.csv",
    "sx_eco": "Scenario_X.SUBJ_XX.ScenarioX_Eco/DATA_OUT_in.csv",
    "sx_sport": "Scenario_X.SUBJ_XX.ScenarioX_Sport/DATA_OUT_in.csv"
=======
    "s3_comfort": "Scenario_03.SUBJ_XX.Scenario03_Comfort/DATA_OUT_in.csv"
  },
  "scenario_ids": {
    "0": "baseline",
    "1": "X",
    "2": "X",
    "3": 1,
    "4": 1,
    "5": 1,
    "6": 2,
    "7": 2,
    "8": 2,
    "9": 3,
    "10": 3,
    "11": 3,
    "12": 6
>>>>>>> d7753d4c
  },
  "stress_events": {
            "1": {
                "accelerate_to_motorway": [[65.0, 75.0]],
                "cut_in_from_another_vehicle": [[87.0, 97.0]],
                "sharp_brake": [[93.0, 103.0]]},
            "2": {
                "join_platoon": [[38.0, 48.0]],
                "platooning": [[70.0, 80.0], [88.0, 147.0]],
                "platoon_vehicle_cut_out": [[77.0, 87.0]]},
            "3": {
                "traffic_light_sharp_break": [[33.0, 53.0]],
                "phantom_break": [[72.0, 92.0]],
                "road_crossing": [[103.0, 123.0]]},
            "6": {
                "traffic_light": [[39.0, 49.0], [104.0, 114.0],
                                  [133.0, 143.0], [203.0, 213.0]],
                "phantom_break": [[66.0, 76.0], [176.0, 186.0]],
                "pedestrian_crossing": [[78.0, 88.0]],
                "cut_in_from_a_vehicle": [[308.0, 318.0], [533.0, 543.0]],
                "join_platoon_at_motorway": [[655, 665]],
                "platoon_vehicle_cutting_out": [[661.0, 671.0], [677.0, 687.0]]},
            "X": {"traffic_light_slow_down": [[20.0, 30.0]],
                  "pedestrian_crossing": [[59.0, 69.0]]}
        },
  "stress_events_secs": 3,
  "target_col": "Slider_value",
  "scenario_col": "ScenarioID",
  "mode_col": "Maneuvre_ID",
  "participant_col": "Subject_ID",
  "time_col": "Time",
  "ecg_col": "ECG",
  "gsr_col": "GSR",
  "error_col": "ErrorCount",
  "sampling_rate_hz": 100,
  "modes": {
    "1": "Eco",
    "2": "Comfort",
    "3": "Sport"
  },
  "fod_feats": [
    "ECG_Raw",
    "EDA_Raw",
    "ECG_Clean",
    "EDA_Clean"
  ],
  "graph_path": "stress_preprocessor/graphs",
<<<<<<< HEAD
  "processed_data_path": "/raid/decaro/datasets/processed/AVLStudy",
=======
  "raw_data_with_stress_events_path": "stress_preprocessor/data/raw_with_stress_events",
  "processed_data_path": "stress_preprocessor/data/processed",
>>>>>>> d7753d4c
  "save_single_df": true,
  "online": {
    "array_schema": [
      "Time",
      "ECG",
      "GSR",
      "Slider_value",
      "ErrorCount",
      "ScenarioID",
      "Maneuvre_ID",
      "Subject_ID"
    ]
  }
}<|MERGE_RESOLUTION|>--- conflicted
+++ resolved
@@ -1,7 +1,4 @@
 {
-<<<<<<< HEAD
-  "baseline_subpath": "Scenario00.SUBJ_XX.Scenario00_FreeDriving/DATA_OUT_in.csv",
-=======
   "baseline_subpath": {
     "baseline_subpath": "Scenario00.SUBJ_XX.Scenario00_FreeDriving/DATA_OUT_in.csv"
   },
@@ -12,7 +9,6 @@
     "sX_eco": "Scenario_X.SUBJ_XX.ScenarioX_Eco/DATA_OUT_in.csv",
     "sX_sport": "Scenario_X.SUBJ_XX.ScenarioX_Sport/DATA_OUT_in.csv"
   },
->>>>>>> d7753d4c
   "subpaths": {
     "s1_eco": "Scenario_01.SUBJ_XX.Scenario01_Eco/DATA_OUT_in.csv",
     "s1_sport": "Scenario_01.SUBJ_XX.Scenario01_Sport/DATA_OUT_in.csv",
@@ -22,11 +18,6 @@
     "s2_comfort": "Scenario_02.SUBJ_XX.Scenario02_Comfort/DATA_OUT_in.csv",
     "s3_eco": "Scenario_03.SUBJ_XX.Scenario03_Eco/DATA_OUT_in.csv",
     "s3_sport": "Scenario_03.SUBJ_XX.Scenario03_Sport/DATA_OUT_in.csv",
-<<<<<<< HEAD
-    "s3_comfort": "Scenario_03.SUBJ_XX.Scenario03_Comfort/DATA_OUT_in.csv",
-    "sx_eco": "Scenario_X.SUBJ_XX.ScenarioX_Eco/DATA_OUT_in.csv",
-    "sx_sport": "Scenario_X.SUBJ_XX.ScenarioX_Sport/DATA_OUT_in.csv"
-=======
     "s3_comfort": "Scenario_03.SUBJ_XX.Scenario03_Comfort/DATA_OUT_in.csv"
   },
   "scenario_ids": {
@@ -43,7 +34,6 @@
     "10": 3,
     "11": 3,
     "12": 6
->>>>>>> d7753d4c
   },
   "stress_events": {
             "1": {
@@ -91,12 +81,8 @@
     "EDA_Clean"
   ],
   "graph_path": "stress_preprocessor/graphs",
-<<<<<<< HEAD
-  "processed_data_path": "/raid/decaro/datasets/processed/AVLStudy",
-=======
   "raw_data_with_stress_events_path": "stress_preprocessor/data/raw_with_stress_events",
   "processed_data_path": "stress_preprocessor/data/processed",
->>>>>>> d7753d4c
   "save_single_df": true,
   "online": {
     "array_schema": [
